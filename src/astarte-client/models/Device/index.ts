--- conflicted
+++ resolved
@@ -33,7 +33,7 @@
 
   aliases: Map<string, string>;
 
-  metadata: Map<string, string>;
+  attributes: Map<string, string>;
 
   isConnected: boolean;
 
@@ -100,11 +100,11 @@
         '${path} must be a Map of string -> string',
         generateMapValidation(yup.string().required(), yup.string().required()),
       ),
-    metadata: yup
-      .mixed<AstarteDeviceObject['metadata']>()
+    attributes: yup
+      .mixed<AstarteDeviceObject['attributes']>()
       .required()
       .test(
-        'metadata-values',
+        'attributes-values',
         '${path} must be a Map of string -> string',
         generateMapValidation(yup.string().required(), yup.string().required()),
       ),
@@ -166,12 +166,11 @@
 
   lastCredentialsRequestIp?: string;
 
-<<<<<<< HEAD
   constructor(obj: AstarteDeviceObject) {
     const validatedObj = astarteDeviceObjectSchema.validateSync(obj);
     this.id = validatedObj.id;
     this.aliases = validatedObj.aliases;
-    this.metadata = validatedObj.metadata;
+    this.attributes = validatedObj.attributes;
     this.isConnected = validatedObj.isConnected;
     this.introspection = validatedObj.introspection;
     this.totalReceivedMessages = validatedObj.totalReceivedMessages;
@@ -185,63 +184,6 @@
     this.lastConnection = validatedObj.lastConnection;
     this.lastSeenIp = validatedObj.lastSeenIp;
     this.lastCredentialsRequestIp = validatedObj.lastCredentialsRequestIp;
-=======
-  constructor(device: AstarteDeviceDTO) {
-    this.id = device.id;
-    this.isConnected = !!device.connected;
-    this.hasCredentialsInhibited = !!device.credentials_inhibited;
-    this.aliases = new Map();
-    if (device.aliases) {
-      Object.entries(device.aliases).forEach(([key, value]) => {
-        this.aliases.set(key, value);
-      });
-    }
-    this.groups = device.groups || [];
-    this.introspection = {};
-    if (device.introspection) {
-      Object.entries(device.introspection).forEach(([interfaceName, iface]) => {
-        this.introspection[interfaceName] = {
-          major: iface.major,
-          minor: iface.minor,
-          exchangedMessages: iface.exchanged_msgs,
-          exchangedBytes: iface.exchanged_bytes,
-        };
-      });
-    }
-    this.attributes = new Map();
-    if (device.attributes) {
-      Object.entries(device.attributes).forEach(([key, value]) => {
-        this.attributes.set(key, value);
-      });
-    }
-    this.totalReceivedMessages = device.total_received_msgs || 0;
-    this.totalReceivedBytes = device.total_received_bytes || 0;
-    this.previousInterfaces = (device.previous_interfaces || []).map((iface) => ({
-      name: iface.name,
-      major: iface.major,
-      minor: iface.minor,
-      exchangedMessages: iface.exchanged_msgs,
-      exchangedBytes: iface.exchanged_bytes,
-    }));
-    if (device.first_registration) {
-      this.firstRegistration = new Date(device.first_registration);
-    }
-    if (device.first_credentials_request) {
-      this.firstCredentialsRequest = new Date(device.first_credentials_request);
-    }
-    if (device.last_disconnection) {
-      this.lastDisconnection = new Date(device.last_disconnection);
-    }
-    if (device.last_connection) {
-      this.lastConnection = new Date(device.last_connection);
-    }
-    if (device.last_seen_ip) {
-      this.lastSeenIp = device.last_seen_ip;
-    }
-    if (device.last_credentials_request_ip) {
-      this.lastCredentialsRequestIp = device.last_credentials_request_ip;
-    }
->>>>>>> 25f44834
   }
 
   get hasNameAlias(): boolean {

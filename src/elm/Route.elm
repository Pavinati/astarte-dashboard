{-
   This file is part of Astarte.

   Copyright 2018 Ispirata Srl

   Licensed under the Apache License, Version 2.0 (the "License");
   you may not use this file except in compliance with the License.
   You may obtain a copy of the License at

      http://www.apache.org/licenses/LICENSE-2.0

   Unless required by applicable law or agreed to in writing, software
   distributed under the License is distributed on an "AS IS" BASIS,
   WITHOUT WARRANTIES OR CONDITIONS OF ANY KIND, either express or implied.
   See the License for the specific language governing permissions and
   limitations under the License.
-}


module Route exposing
    ( RealmRoute(..)
    , Route(..)
    , fromUrl
    , toString
    )

import Url exposing (Url)
import Url.Parser exposing ((</>), (<?>), Parser, int, map, oneOf, parse, s, string, top)
import Url.Parser.Query as Query



-- ROUTING --


type Route
    = Root
    | RealmSelection (Maybe String)
    | Realm RealmRoute


type RealmRoute
    = Auth (Maybe String) (Maybe String)
    | Home
    | Logout
    | RealmSettings
    | ListInterfaces
    | NewInterface
    | ShowInterface String Int
    | ListTriggers
    | NewTrigger
    | ShowTrigger String
    | DeviceList
    | ShowDevice String
    | ShowDeviceData String String
    | RegisterDevice (Maybe String)
    | GroupList
    | NewGroup
    | GroupDevices String
    | FlowInstances
    | FlowConfigure String
    | FlowDetails String
    | PipelineList
    | PipelineShowSource String
    | NewPipeline
    | BlockList
    | BlockShowSource String
    | NewBlock


routeParser : Parser (Route -> a) a
routeParser =
    oneOf
        [ map Root (s "")
        , map RealmSelection (s "login" <?> Query.string "type")
        , map Realm realmRouteParser
        ]


realmRouteParser : Parser (RealmRoute -> a) a
realmRouteParser =
    oneOf
        [ map Home top
        , map Auth (s "auth" <?> Query.string "realm" <?> Query.string "authUrl")
        , map Logout (s "logout")
        , map RealmSettings (s "settings")
        , map ListInterfaces (s "interfaces")
        , map NewInterface (s "interfaces" </> s "new")
        , map ShowInterface (s "interfaces" </> string </> int </> s "edit")
        , map ListTriggers (s "triggers")
        , map NewTrigger (s "triggers" </> s "new")
        , map ShowTrigger (s "triggers" </> string </> s "edit")
        , map DeviceList (s "devices")
<<<<<<< HEAD
        , map RegisterDevice (s "devices" </> s "register" <?> Query.string "deviceId")
        , map ShowDevice (s "devices" </> string)
        , map ShowDeviceData (s "devices" </> string </> s "interfaces" </> string)
        , map GroupList (s "groups")
        , map NewGroup (s "groups" </> s "new")
        , map GroupDevices (s "groups" </> string)
        , map FlowInstances (s "flows")
        , map FlowConfigure (s "flows" </> s "new" </> string)
        , map FlowDetails (s "flows" </> string)
        , map PipelineList (s "pipelines")
        , map NewPipeline (s "pipelines" </> s "new")
        , map PipelineShowSource (s "pipelines" </> string)
        , map BlockList (s "blocks")
        , map NewBlock (s "blocks" </> s "new")
        , map BlockShowSource (s "blocks" </> string)
=======
        , map ShowDevice (s "devices" </> string </> s "edit")
        , map ShowDeviceData (s "devices" </> string </> s "interfaces" </> string)
        , map GroupList (s "groups")
>>>>>>> eac6ab08
        , map GroupDevices (s "groups" </> string </> s "edit")
        ]


fromUrl : Url -> ( Maybe Route, Maybe String )
fromUrl url =
    ( parse routeParser url
    , url.fragment |> Maybe.andThen parseToken
    )


toString : Route -> String
toString route =
    let
        pieces =
            case route of
                Root ->
                    [ "" ]

                RealmSelection maybeType ->
                    case maybeType of
                        Just loginType ->
                            [ "login?type=" ++ loginType ]

                        Nothing ->
                            [ "login" ]

                Realm (Auth r a) ->
                    case ( r, a ) of
                        ( Just realm, Just authUrl ) ->
                            [ "auth?realm=" ++ realm ++ "&authUrl=" ++ authUrl ]

                        ( Just realm, Nothing ) ->
                            [ "auth?realm=" ++ realm ]

                        _ ->
                            [ "" ]

                Realm Home ->
                    []

                Realm Logout ->
                    [ "logout" ]

                Realm RealmSettings ->
                    [ "settings" ]

                Realm ListInterfaces ->
                    [ "interfaces" ]

                Realm NewInterface ->
                    [ "interfaces", "new" ]

                Realm (ShowInterface name major) ->
                    [ "interfaces", name, String.fromInt major, "edit" ]

                Realm ListTriggers ->
                    [ "triggers" ]

                Realm NewTrigger ->
                    [ "triggers", "new" ]

                Realm (ShowTrigger name) ->
                    [ "triggers", name, "edit" ]

                Realm DeviceList ->
                    [ "devices" ]

                Realm (ShowDevice deviceId) ->
                    [ "devices", deviceId, "edit" ]

                Realm (ShowDeviceData deviceId interfaceName) ->
                    [ "devices", deviceId, "interfaces", interfaceName ]

                Realm (RegisterDevice d) ->
                    case d of
                        Just deviceId ->
                            [ "devices", "register?deviceId=" ++ deviceId ]

                        Nothing ->
                            [ "devices", "register" ]

                Realm GroupList ->
                    [ "groups" ]

                Realm NewGroup ->
                    [ "groups", "new" ]

                Realm (GroupDevices groupName) ->
<<<<<<< HEAD
                    let
                        -- Double encoding to preserve the URL format when groupName contains % and /
                        encodedGroupName =
                            groupName
                            |> Url.percentEncode
                            |> Url.percentEncode
                    in
                    [ "groups", encodedGroupName ]

                Realm FlowInstances ->
                    [ "flows" ]

                Realm (FlowConfigure pipelineId) ->
                    [ "flows", "new", pipelineId ]

                Realm (FlowDetails flowName) ->
                    [ "flows", flowName ]

                Realm PipelineList ->
                    [ "pipelines" ]

                Realm NewPipeline ->
                    [ "pipelines", "new" ]

                Realm (PipelineShowSource pipelineName) ->
                    [ "pipelines", pipelineName ]

                Realm BlockList ->
                    [ "blocks" ]

                Realm NewBlock ->
                    [ "blocks", "new" ]

                Realm (BlockShowSource blockName) ->
                    [ "blocks", blockName ]
=======
                    [ "groups", groupName, "edit" ]
>>>>>>> eac6ab08
    in
    "/" ++ String.join "/" pieces


parseToken : String -> Maybe String
parseToken hash =
    if String.isEmpty hash then
        Nothing

    else
        String.split "&" hash
            |> List.filter (String.contains "access_token")
            |> List.head
            |> Maybe.map (String.split "=")
            |> Maybe.map List.reverse
            |> Maybe.andThen List.head<|MERGE_RESOLUTION|>--- conflicted
+++ resolved
@@ -91,13 +91,12 @@
         , map NewTrigger (s "triggers" </> s "new")
         , map ShowTrigger (s "triggers" </> string </> s "edit")
         , map DeviceList (s "devices")
-<<<<<<< HEAD
         , map RegisterDevice (s "devices" </> s "register" <?> Query.string "deviceId")
-        , map ShowDevice (s "devices" </> string)
+        , map ShowDevice (s "devices" </> string </> s "edit")
         , map ShowDeviceData (s "devices" </> string </> s "interfaces" </> string)
         , map GroupList (s "groups")
         , map NewGroup (s "groups" </> s "new")
-        , map GroupDevices (s "groups" </> string)
+        , map GroupDevices (s "groups" </> string </> s "edit")
         , map FlowInstances (s "flows")
         , map FlowConfigure (s "flows" </> s "new" </> string)
         , map FlowDetails (s "flows" </> string)
@@ -107,11 +106,6 @@
         , map BlockList (s "blocks")
         , map NewBlock (s "blocks" </> s "new")
         , map BlockShowSource (s "blocks" </> string)
-=======
-        , map ShowDevice (s "devices" </> string </> s "edit")
-        , map ShowDeviceData (s "devices" </> string </> s "interfaces" </> string)
-        , map GroupList (s "groups")
->>>>>>> eac6ab08
         , map GroupDevices (s "groups" </> string </> s "edit")
         ]
 
@@ -201,15 +195,14 @@
                     [ "groups", "new" ]
 
                 Realm (GroupDevices groupName) ->
-<<<<<<< HEAD
                     let
                         -- Double encoding to preserve the URL format when groupName contains % and /
                         encodedGroupName =
                             groupName
-                            |> Url.percentEncode
-                            |> Url.percentEncode
+                                |> Url.percentEncode
+                                |> Url.percentEncode
                     in
-                    [ "groups", encodedGroupName ]
+                    [ "groups", encodedGroupName, "edit" ]
 
                 Realm FlowInstances ->
                     [ "flows" ]
@@ -237,9 +230,6 @@
 
                 Realm (BlockShowSource blockName) ->
                     [ "blocks", blockName ]
-=======
-                    [ "groups", groupName, "edit" ]
->>>>>>> eac6ab08
     in
     "/" ++ String.join "/" pieces
 

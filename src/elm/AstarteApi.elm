{-
   This file is part of Astarte.

   Copyright 2018 Ispirata Srl

   Licensed under the Apache License, Version 2.0 (the "License");
   you may not use this file except in compliance with the License.
   You may obtain a copy of the License at

      http://www.apache.org/licenses/LICENSE-2.0

   Unless required by applicable law or agreed to in writing, software
   distributed under the License is distributed on an "AS IS" BASIS,
   WITHOUT WARRANTIES OR CONDITIONS OF ANY KIND, either express or implied.
   See the License for the specific language governing permissions and
   limitations under the License.
-}


module AstarteApi exposing
    ( Config
    , DeviceStats
    , Error(..)
    , addNewTrigger
    , appEngineApiHealth
    , configDecoder
    , deleteTrigger
    , errorToHumanReadable
    , flowApiHealth
    , getInterface
    , getTrigger
    , listInterfaceMajors
    , listInterfaces
    , pairingApiHealth
    , realmManagementApiHealth
    , updateInterface
    , wipeDeviceCredentials
    )

import Dict exposing (Dict)
import Http
import Json.Decode as Decode
    exposing
        ( Decoder
        , at
        , decodeString
        , field
        , int
        , keyValuePairs
        , list
        , oneOf
        , string
        , succeed
        )
import Json.Decode.Pipeline exposing (optional, required)
import Json.Encode as Encode exposing (Value)
import Types.Interface as Interface exposing (Interface)
import Types.Trigger as Trigger exposing (Trigger)
import Url
import Url.Builder exposing (crossOrigin)


type Error
    = HttpError Http.Error
    | NeedsLogin
    | Forbidden
    | ResourceNotFound
    | Conflict String
    | InvalidEntity (List String)
    | InternalServerError
    | InvalidRequest


type alias Config =
    { secureConnection : Bool
    , realmManagementUrl : String
    , appengineUrl : String
    , pairingUrl : String
    , flowUrl : String
    , realm : String
    , token : String
    , enableFlowPreview : Bool
    }


type ExpectingData a
    = AnswerWithData (Result Error a)


type WithoutData
    = Answer (Result Error ())


expectAstarteReply : (Result Error a -> msg) -> Decoder a -> Http.Expect msg
expectAstarteReply toMsg replyDecoder =
    Http.expectStringResponse toMsg <|
        handleHttpResponse replyDecoder


expectWhateverAstarteReply : (Result Error () -> msg) -> Http.Expect msg
expectWhateverAstarteReply toMsg =
    Http.expectStringResponse toMsg handleHttpResponseIgnoringContent


expectHealthCheck : (Result Error Bool -> msg) -> Http.Expect msg
expectHealthCheck toMsg =
    Http.expectStringResponse toMsg checkHealth


handleHttpResponse : Decoder a -> Http.Response String -> Result Error a
handleHttpResponse decoder response =
    case response of
        Http.BadUrl_ url ->
            Err <| HttpError (Http.BadUrl url)

        Http.Timeout_ ->
            Err <| HttpError Http.Timeout

        Http.NetworkError_ ->
            Err <| HttpError Http.NetworkError

        Http.BadStatus_ metadata body ->
            Err <| parseBadStatus metadata body

        Http.GoodStatus_ _ body ->
            case decodeString decoder body of
                Ok value ->
                    Ok value

                Err err ->
                    Err <| HttpError (Http.BadBody (Decode.errorToString err))


handleHttpResponseIgnoringContent : Http.Response String -> Result Error ()
handleHttpResponseIgnoringContent response =
    case response of
        Http.BadUrl_ url ->
            Err <| HttpError (Http.BadUrl url)

        Http.Timeout_ ->
            Err <| HttpError Http.Timeout

        Http.NetworkError_ ->
            Err <| HttpError Http.NetworkError

        Http.BadStatus_ metadata body ->
            Err <| parseBadStatus metadata body

        Http.GoodStatus_ _ _ ->
            Ok ()


checkHealth : Http.Response String -> Result Error Bool
checkHealth response =
    case response of
        Http.BadUrl_ _ ->
            Ok False

        Http.Timeout_ ->
            Ok False

        Http.NetworkError_ ->
            Ok False

        Http.BadStatus_ _ _ ->
            Ok False

        Http.GoodStatus_ _ _ ->
            Ok True


parseBadStatus : Http.Metadata -> String -> Error
parseBadStatus metadata body =
    case metadata.statusCode of
        400 ->
            InvalidRequest

        401 ->
            NeedsLogin

        403 ->
            Forbidden

        404 ->
            ResourceNotFound

        409 ->
            case decodeString (at [ "errors", "detail" ] string) body of
                Ok message ->
                    Conflict message

                Err _ ->
                    Conflict ""

        422 ->
            case decodeString feedbackMessagesDecoder body of
                Ok messageList ->
                    InvalidEntity messageList

                Err _ ->
                    InvalidEntity []

        500 ->
            InternalServerError

        code ->
            HttpError (Http.BadStatus code)


mapResponse : (a -> msg) -> (Error -> msg) -> msg -> ExpectingData a -> msg
mapResponse doneMsg errorMsg reloginMsg (AnswerWithData result) =
    case result of
        Ok resultData ->
            doneMsg resultData

        Err NeedsLogin ->
            reloginMsg

        Err apiError ->
            errorMsg apiError


mapEmptyResponse : msg -> (Error -> msg) -> msg -> WithoutData -> msg
mapEmptyResponse doneMsg errorMsg reloginMsg (Answer result) =
    case result of
        Ok _ ->
            doneMsg

        Err NeedsLogin ->
            reloginMsg

        Err apiError ->
            errorMsg apiError


feedbackMessagesDecoder : Decoder (List String)
feedbackMessagesDecoder =
    field "errors" (keyValuePairs (oneOf [ list string, nestedKeyPair ]))
        |> Decode.map prefixString


nestedKeyPair : Decoder (List String)
nestedKeyPair =
    list (keyValuePairs (list string))
        |> Decode.map nestedKeyPairHelper


nestedKeyPairHelper : List (List ( String, List String )) -> List String
nestedKeyPairHelper errors =
    errors
        |> List.indexedMap
            (\index mappingErrors ->
                ( String.fromInt (index + 1), prefixString mappingErrors )
            )
        |> prefixString


prefixString : List ( String, List String ) -> List String
prefixString list =
    List.foldl
        (\( prefix, sublist ) accumulator ->
            sublist
                |> List.map (\message -> translateIndex prefix ++ " " ++ message)
                |> List.append accumulator
        )
        []
        list


translateIndex : String -> String
translateIndex index =
    case index of
        "mappings" ->
            "mapping"

        "simple_triggers" ->
            "trigger"

        _ ->
            String.replace " " "_" index


buildHeaders : String -> List Http.Header
buildHeaders token =
    if String.isEmpty token then
        []

    else
        [ Http.header "Authorization" ("Bearer " ++ token) ]


type alias DeviceStats =
    { connectedDevices : Int
    , totalDevices : Int
    }


deviceStatsDecoder : Decoder DeviceStats
deviceStatsDecoder =
    Decode.map2 DeviceStats
        (Decode.field "connected_devices" Decode.int)
        (Decode.field "total_devices" Decode.int)



-- Pairing


wipeDeviceCredentials : Config -> String -> (Result Error () -> msg) -> Cmd msg
wipeDeviceCredentials apiConfig deviceId resultMsg =
    Http.request
        { method = "DELETE"
        , headers = buildHeaders apiConfig.token
        , url =
            buildUrl apiConfig.secureConnection
                apiConfig.pairingUrl
                [ "v1", apiConfig.realm, "agent", "devices", deviceId ]
                []
        , body = Http.emptyBody
        , expect = expectWhateverAstarteReply resultMsg
        , timeout = Nothing
        , tracker = Nothing
        }




-- Interfaces


listInterfaces : Config -> (List String -> msg) -> (Error -> msg) -> msg -> Cmd msg
listInterfaces apiConfig okMsg errorMsg loginMsg =
    Http.request
        { method = "GET"
        , headers = buildHeaders apiConfig.token
        , url = buildUrl apiConfig.secureConnection apiConfig.realmManagementUrl [ "v1", apiConfig.realm, "interfaces" ] []
        , body = Http.emptyBody
        , expect = expectAstarteReply AnswerWithData <| field "data" (list string)
        , timeout = Nothing
        , tracker = Nothing
        }
        |> Cmd.map (mapResponse okMsg errorMsg loginMsg)


listInterfaceMajors : Config -> String -> (List Int -> msg) -> (Error -> msg) -> msg -> Cmd msg
listInterfaceMajors apiConfig interfaceName okMsg errorMsg loginMsg =
    Http.request
        { method = "GET"
        , headers = buildHeaders apiConfig.token
        , url = buildUrl apiConfig.secureConnection apiConfig.realmManagementUrl [ "v1", apiConfig.realm, "interfaces", interfaceName ] []
        , body = Http.emptyBody
        , expect = expectAstarteReply AnswerWithData <| field "data" (list int)
        , timeout = Nothing
        , tracker = Nothing
        }
        |> Cmd.map (mapResponse okMsg errorMsg loginMsg)


getInterface : Config -> String -> Int -> (Interface -> msg) -> (Error -> msg) -> msg -> Cmd msg
getInterface apiConfig interfaceName major okMsg errorMsg loginMsg =
    Http.request
        { method = "GET"
        , headers = buildHeaders apiConfig.token
        , url =
            buildUrl apiConfig.secureConnection
                apiConfig.realmManagementUrl
                [ "v1", apiConfig.realm, "interfaces", interfaceName, String.fromInt major ]
                []
        , body = Http.emptyBody
        , expect = expectAstarteReply AnswerWithData <| field "data" Interface.decoder
        , timeout = Nothing
        , tracker = Nothing
        }
        |> Cmd.map (mapResponse okMsg errorMsg loginMsg)


updateInterface : Config -> Interface -> msg -> (Error -> msg) -> msg -> Cmd msg
updateInterface apiConfig interface okMsg errorMsg loginMsg =
    Http.request
        { method = "PUT"
        , headers = buildHeaders apiConfig.token
        , url =
            buildUrl apiConfig.secureConnection
                apiConfig.realmManagementUrl
                [ "v1", apiConfig.realm, "interfaces", interface.name, String.fromInt interface.major ]
                []
        , body = Http.jsonBody <| Encode.object [ ( "data", Interface.encode interface ) ]
        , expect = expectWhateverAstarteReply Answer
        , timeout = Nothing
        , tracker = Nothing
        }
        |> Cmd.map (mapEmptyResponse okMsg errorMsg loginMsg)



-- Triggers



getTrigger : Config -> String -> (Trigger -> msg) -> (Error -> msg) -> msg -> Cmd msg
getTrigger apiConfig triggerName okMsg errorMsg loginMsg =
    Http.request
        { method = "GET"
        , headers = buildHeaders apiConfig.token
        , url = buildUrl apiConfig.secureConnection apiConfig.realmManagementUrl [ "v1", apiConfig.realm, "triggers", triggerName ] []
        , body = Http.emptyBody
        , expect = expectAstarteReply AnswerWithData <| field "data" Trigger.decoder
        , timeout = Nothing
        , tracker = Nothing
        }
        |> Cmd.map (mapResponse okMsg errorMsg loginMsg)


addNewTrigger : Config -> Trigger -> msg -> (Error -> msg) -> msg -> Cmd msg
addNewTrigger apiConfig trigger okMsg errorMsg loginMsg =
    Http.request
        { method = "POST"
        , headers = buildHeaders apiConfig.token
        , url = buildUrl apiConfig.secureConnection apiConfig.realmManagementUrl [ "v1", apiConfig.realm, "triggers" ] []
        , body = Http.jsonBody <| Encode.object [ ( "data", Trigger.encode trigger ) ]
        , expect = expectWhateverAstarteReply Answer
        , timeout = Nothing
        , tracker = Nothing
        }
        |> Cmd.map (mapEmptyResponse okMsg errorMsg loginMsg)


deleteTrigger : Config -> String -> msg -> (Error -> msg) -> msg -> Cmd msg
deleteTrigger apiConfig triggerName okMsg errorMsg loginMsg =
    Http.request
        { method = "DELETE"
        , headers = buildHeaders apiConfig.token
        , url = buildUrl apiConfig.secureConnection apiConfig.realmManagementUrl [ "v1", apiConfig.realm, "triggers", triggerName ] []
        , body = Http.emptyBody
        , expect = expectWhateverAstarteReply Answer
        , timeout = Nothing
        , tracker = Nothing
        }
        |> Cmd.map (mapEmptyResponse okMsg errorMsg loginMsg)


<<<<<<< HEAD
=======

-- Devices




deviceInfos : Config -> String -> (Result Error Device -> msg) -> Cmd msg
deviceInfos apiConfig deviceId resultMsg =
    Http.request
        { method = "GET"
        , headers = buildHeaders apiConfig.token
        , url = buildUrl apiConfig.secureConnection apiConfig.appengineUrl [ "v1", apiConfig.realm, "devices", deviceId ] []
        , body = Http.emptyBody
        , expect = expectAstarteReply resultMsg <| field "data" Device.decoder
        , timeout = Nothing
        , tracker = Nothing
        }


updateDeviceAliases : Config -> String -> Dict String String -> (Result Error () -> msg) -> Cmd msg
updateDeviceAliases apiConfig deviceId aliases resultMsg =
    Http.request
        { method = "PATCH"
        , headers = buildHeaders apiConfig.token
        , url = buildUrl apiConfig.secureConnection apiConfig.appengineUrl [ "v1", apiConfig.realm, "devices", deviceId ] []
        , body = Http.stringBody "application/merge-patch+json" <| Encode.encode 0 <| Encode.object [ ( "data", Device.encodeAliases aliases ) ]
        , expect = expectWhateverAstarteReply resultMsg
        , timeout = Nothing
        , tracker = Nothing
        }


removeDeviceAlias : Config -> String -> String -> (Result Error () -> msg) -> Cmd msg
removeDeviceAlias apiConfig deviceId aliasTag resultMsg =
    let
        emptyAlias =
            Encode.object [ ( "aliases", Encode.object [ ( aliasTag, Encode.null ) ] ) ]
    in
    Http.request
        { method = "PATCH"
        , headers = buildHeaders apiConfig.token
        , url = buildUrl apiConfig.secureConnection apiConfig.appengineUrl [ "v1", apiConfig.realm, "devices", deviceId ] []
        , body = Http.stringBody "application/merge-patch+json" <| Encode.encode 0 <| Encode.object [ ( "data", emptyAlias ) ]
        , expect = expectWhateverAstarteReply resultMsg
        , timeout = Nothing
        , tracker = Nothing
        }


updateDeviceMetadata : Config -> String -> Dict String String -> (Result Error () -> msg) -> Cmd msg
updateDeviceMetadata apiConfig deviceId metadata resultMsg =
    Http.request
        { method = "PATCH"
        , headers = buildHeaders apiConfig.token
        , url = buildUrl apiConfig.secureConnection apiConfig.appengineUrl [ "v1", apiConfig.realm, "devices", deviceId ] []
        , body = Http.stringBody "application/merge-patch+json" <| Encode.encode 0 <| Encode.object [ ( "data", Device.encodeMetadata metadata ) ]
        , expect = expectWhateverAstarteReply resultMsg
        , timeout = Nothing
        , tracker = Nothing
        }


removeDeviceMetadataField : Config -> String -> String -> (Result Error () -> msg) -> Cmd msg
removeDeviceMetadataField apiConfig deviceId metadataField resultMsg =
    let
        emptyMetadata =
            Encode.object [ ( "metadata", Encode.object [ ( metadataField, Encode.null ) ] ) ]
    in
    Http.request
        { method = "PATCH"
        , headers = buildHeaders apiConfig.token
        , url = buildUrl apiConfig.secureConnection apiConfig.appengineUrl [ "v1", apiConfig.realm, "devices", deviceId ] []
        , body = Http.stringBody "application/merge-patch+json" <| Encode.encode 0 <| Encode.object [ ( "data", emptyMetadata ) ]
        , expect = expectWhateverAstarteReply resultMsg
        , timeout = Nothing
        , tracker = Nothing
        }


setCredentialInhibited : Config -> String -> Bool -> (Result Error () -> msg) -> Cmd msg
setCredentialInhibited apiConfig deviceId enabled resultMsg =
    Http.request
        { method = "PATCH"
        , headers = buildHeaders apiConfig.token
        , url = buildUrl apiConfig.secureConnection apiConfig.appengineUrl [ "v1", apiConfig.realm, "devices", deviceId ] []
        , body =
            Http.stringBody "application/merge-patch+json" <|
                Encode.encode 0 <|
                    Encode.object [ ( "data", Device.encodeCredentialsInhibited enabled ) ]
        , expect = expectWhateverAstarteReply resultMsg
        , timeout = Nothing
        , tracker = Nothing
        }


deviceStats : Config -> (Result Error DeviceStats -> msg) -> Cmd msg
deviceStats apiConfig resultMsg =
    Http.request
        { method = "GET"
        , headers = buildHeaders apiConfig.token
        , url = buildUrl apiConfig.secureConnection apiConfig.appengineUrl [ "v1", apiConfig.realm, "stats", "devices" ] []
        , body = Http.emptyBody
        , expect = expectAstarteReply resultMsg <| field "data" deviceStatsDecoder
        , timeout = Nothing
        , tracker = Nothing
        }



-- Groups


groupList : Config -> (Result Error (List String) -> msg) -> Cmd msg
groupList apiConfig resultMsg =
    Http.request
        { method = "GET"
        , headers = buildHeaders apiConfig.token
        , url = buildUrl apiConfig.secureConnection apiConfig.appengineUrl [ "v1", apiConfig.realm, "groups" ] []
        , body = Http.emptyBody
        , expect = expectAstarteReply resultMsg <| field "data" (Decode.list Decode.string)
        , timeout = Nothing
        , tracker = Nothing
        }


addDeviceToGroup : Config -> String -> String -> (Result Error () -> msg) -> Cmd msg
addDeviceToGroup apiConfig groupName deviceId resultMsg =
    let
        {- Double encoding to preserve the URL format when groupName contains % and / -}
        encodedGroupName =
            groupName
            |> Url.percentEncode
            |> Url.percentEncode
    in
    Http.request
        { method = "POST"
        , headers = buildHeaders apiConfig.token
        , url = buildUrl apiConfig.secureConnection apiConfig.appengineUrl [ "v1", apiConfig.realm, "groups", encodedGroupName, "devices" ] []
        , body = Http.jsonBody <| Encode.object [ ( "data", Encode.object [ ( "device_id", Encode.string deviceId ) ] ) ]
        , expect = expectWhateverAstarteReply resultMsg
        , timeout = Nothing
        , tracker = Nothing
        }




>>>>>>> 9aee0dc8
-- Health checks


realmManagementApiHealth : Config -> (Result Error Bool -> msg) -> Cmd msg
realmManagementApiHealth apiConfig resultMsg =
    Http.request
        { method = "GET"
        , headers = buildHeaders apiConfig.token
        , url = buildUrl apiConfig.secureConnection apiConfig.realmManagementUrl [ "health" ] []
        , body = Http.emptyBody
        , expect = expectHealthCheck resultMsg
        , timeout = Nothing
        , tracker = Nothing
        }


appEngineApiHealth : Config -> (Result Error Bool -> msg) -> Cmd msg
appEngineApiHealth apiConfig resultMsg =
    Http.request
        { method = "GET"
        , headers = buildHeaders apiConfig.token
        , url = buildUrl apiConfig.secureConnection apiConfig.appengineUrl [ "health" ] []
        , body = Http.emptyBody
        , expect = expectHealthCheck resultMsg
        , timeout = Nothing
        , tracker = Nothing
        }


pairingApiHealth : Config -> (Result Error Bool -> msg) -> Cmd msg
pairingApiHealth apiConfig resultMsg =
    Http.request
        { method = "GET"
        , headers = buildHeaders apiConfig.token
        , url = buildUrl apiConfig.secureConnection apiConfig.pairingUrl [ "health" ] []
        , body = Http.emptyBody
        , expect = expectHealthCheck resultMsg
        , timeout = Nothing
        , tracker = Nothing
        }


flowApiHealth : Config -> (Result Error Bool -> msg) -> Cmd msg
flowApiHealth apiConfig resultMsg =
    Http.request
        { method = "GET"
        , headers = buildHeaders apiConfig.token
        , url = buildUrl apiConfig.secureConnection apiConfig.flowUrl [ "health" ] []
        , body = Http.emptyBody
        , expect = expectHealthCheck resultMsg
        , timeout = Nothing
        , tracker = Nothing
        }


buildUrl : Bool -> String -> List String -> List Url.Builder.QueryParameter -> String
buildUrl secure host path query =
    let
        protocol =
            if secure then
                "https://"

            else
                "http://"

        -- crossOrigin always add a / after the host name
        baseUrl =
            if String.endsWith "/" host then
                protocol ++ String.dropRight 1 host

            else
                protocol ++ host
    in
    crossOrigin baseUrl path query


configDecoder : Decoder Config
configDecoder =
    Decode.succeed Config
        |> required "secure_connection" Decode.bool
        |> required "realm_management_url" Decode.string
        |> required "appengine_url" Decode.string
        |> required "pairing_url" Decode.string
        |> required "flow_url" Decode.string
        |> required "realm" Decode.string
        |> required "token" Decode.string
        |> optional "enable_flow_preview" Decode.bool False



-- Heritage from previous 0.18 version
-- TODO: move this outside the Api


errorToHumanReadable : Error -> ( String, List String )
errorToHumanReadable error =
    case error of
        HttpError (Http.BadUrl url) ->
            ( "Bad url" ++ url, [] )

        HttpError Http.Timeout ->
            ( "Timeout", [] )

        HttpError Http.NetworkError ->
            ( "Network error", [] )

        HttpError (Http.BadStatus code) ->
            ( "Bad status" ++ String.fromInt code, [] )

        HttpError (Http.BadBody body) ->
            ( "Unexpected response from Astarte API", [ body ] )

        NeedsLogin ->
            ( "Token expired", [] )

        Forbidden ->
            ( "Forbidden", [] )

        ResourceNotFound ->
            ( "Resource not found", [] )

        Conflict message ->
            ( "Conflict", [ message ] )

        InvalidEntity messages ->
            ( "Invalid entity", messages )

        InternalServerError ->
            ( "Internal server error", [] )

        InvalidRequest ->
            ( "Invalid request", [] )<|MERGE_RESOLUTION|>--- conflicted
+++ resolved
@@ -56,7 +56,6 @@
 import Json.Encode as Encode exposing (Value)
 import Types.Interface as Interface exposing (Interface)
 import Types.Trigger as Trigger exposing (Trigger)
-import Url
 import Url.Builder exposing (crossOrigin)
 
 
@@ -324,7 +323,6 @@
 
 
 
-
 -- Interfaces
 
 
@@ -396,7 +394,6 @@
 -- Triggers
 
 
-
 getTrigger : Config -> String -> (Trigger -> msg) -> (Error -> msg) -> msg -> Cmd msg
 getTrigger apiConfig triggerName okMsg errorMsg loginMsg =
     Http.request
@@ -439,156 +436,7 @@
         |> Cmd.map (mapEmptyResponse okMsg errorMsg loginMsg)
 
 
-<<<<<<< HEAD
-=======
-
--- Devices
-
-
-
-
-deviceInfos : Config -> String -> (Result Error Device -> msg) -> Cmd msg
-deviceInfos apiConfig deviceId resultMsg =
-    Http.request
-        { method = "GET"
-        , headers = buildHeaders apiConfig.token
-        , url = buildUrl apiConfig.secureConnection apiConfig.appengineUrl [ "v1", apiConfig.realm, "devices", deviceId ] []
-        , body = Http.emptyBody
-        , expect = expectAstarteReply resultMsg <| field "data" Device.decoder
-        , timeout = Nothing
-        , tracker = Nothing
-        }
-
-
-updateDeviceAliases : Config -> String -> Dict String String -> (Result Error () -> msg) -> Cmd msg
-updateDeviceAliases apiConfig deviceId aliases resultMsg =
-    Http.request
-        { method = "PATCH"
-        , headers = buildHeaders apiConfig.token
-        , url = buildUrl apiConfig.secureConnection apiConfig.appengineUrl [ "v1", apiConfig.realm, "devices", deviceId ] []
-        , body = Http.stringBody "application/merge-patch+json" <| Encode.encode 0 <| Encode.object [ ( "data", Device.encodeAliases aliases ) ]
-        , expect = expectWhateverAstarteReply resultMsg
-        , timeout = Nothing
-        , tracker = Nothing
-        }
-
-
-removeDeviceAlias : Config -> String -> String -> (Result Error () -> msg) -> Cmd msg
-removeDeviceAlias apiConfig deviceId aliasTag resultMsg =
-    let
-        emptyAlias =
-            Encode.object [ ( "aliases", Encode.object [ ( aliasTag, Encode.null ) ] ) ]
-    in
-    Http.request
-        { method = "PATCH"
-        , headers = buildHeaders apiConfig.token
-        , url = buildUrl apiConfig.secureConnection apiConfig.appengineUrl [ "v1", apiConfig.realm, "devices", deviceId ] []
-        , body = Http.stringBody "application/merge-patch+json" <| Encode.encode 0 <| Encode.object [ ( "data", emptyAlias ) ]
-        , expect = expectWhateverAstarteReply resultMsg
-        , timeout = Nothing
-        , tracker = Nothing
-        }
-
-
-updateDeviceMetadata : Config -> String -> Dict String String -> (Result Error () -> msg) -> Cmd msg
-updateDeviceMetadata apiConfig deviceId metadata resultMsg =
-    Http.request
-        { method = "PATCH"
-        , headers = buildHeaders apiConfig.token
-        , url = buildUrl apiConfig.secureConnection apiConfig.appengineUrl [ "v1", apiConfig.realm, "devices", deviceId ] []
-        , body = Http.stringBody "application/merge-patch+json" <| Encode.encode 0 <| Encode.object [ ( "data", Device.encodeMetadata metadata ) ]
-        , expect = expectWhateverAstarteReply resultMsg
-        , timeout = Nothing
-        , tracker = Nothing
-        }
-
-
-removeDeviceMetadataField : Config -> String -> String -> (Result Error () -> msg) -> Cmd msg
-removeDeviceMetadataField apiConfig deviceId metadataField resultMsg =
-    let
-        emptyMetadata =
-            Encode.object [ ( "metadata", Encode.object [ ( metadataField, Encode.null ) ] ) ]
-    in
-    Http.request
-        { method = "PATCH"
-        , headers = buildHeaders apiConfig.token
-        , url = buildUrl apiConfig.secureConnection apiConfig.appengineUrl [ "v1", apiConfig.realm, "devices", deviceId ] []
-        , body = Http.stringBody "application/merge-patch+json" <| Encode.encode 0 <| Encode.object [ ( "data", emptyMetadata ) ]
-        , expect = expectWhateverAstarteReply resultMsg
-        , timeout = Nothing
-        , tracker = Nothing
-        }
-
-
-setCredentialInhibited : Config -> String -> Bool -> (Result Error () -> msg) -> Cmd msg
-setCredentialInhibited apiConfig deviceId enabled resultMsg =
-    Http.request
-        { method = "PATCH"
-        , headers = buildHeaders apiConfig.token
-        , url = buildUrl apiConfig.secureConnection apiConfig.appengineUrl [ "v1", apiConfig.realm, "devices", deviceId ] []
-        , body =
-            Http.stringBody "application/merge-patch+json" <|
-                Encode.encode 0 <|
-                    Encode.object [ ( "data", Device.encodeCredentialsInhibited enabled ) ]
-        , expect = expectWhateverAstarteReply resultMsg
-        , timeout = Nothing
-        , tracker = Nothing
-        }
-
-
-deviceStats : Config -> (Result Error DeviceStats -> msg) -> Cmd msg
-deviceStats apiConfig resultMsg =
-    Http.request
-        { method = "GET"
-        , headers = buildHeaders apiConfig.token
-        , url = buildUrl apiConfig.secureConnection apiConfig.appengineUrl [ "v1", apiConfig.realm, "stats", "devices" ] []
-        , body = Http.emptyBody
-        , expect = expectAstarteReply resultMsg <| field "data" deviceStatsDecoder
-        , timeout = Nothing
-        , tracker = Nothing
-        }
-
-
-
--- Groups
-
-
-groupList : Config -> (Result Error (List String) -> msg) -> Cmd msg
-groupList apiConfig resultMsg =
-    Http.request
-        { method = "GET"
-        , headers = buildHeaders apiConfig.token
-        , url = buildUrl apiConfig.secureConnection apiConfig.appengineUrl [ "v1", apiConfig.realm, "groups" ] []
-        , body = Http.emptyBody
-        , expect = expectAstarteReply resultMsg <| field "data" (Decode.list Decode.string)
-        , timeout = Nothing
-        , tracker = Nothing
-        }
-
-
-addDeviceToGroup : Config -> String -> String -> (Result Error () -> msg) -> Cmd msg
-addDeviceToGroup apiConfig groupName deviceId resultMsg =
-    let
-        {- Double encoding to preserve the URL format when groupName contains % and / -}
-        encodedGroupName =
-            groupName
-            |> Url.percentEncode
-            |> Url.percentEncode
-    in
-    Http.request
-        { method = "POST"
-        , headers = buildHeaders apiConfig.token
-        , url = buildUrl apiConfig.secureConnection apiConfig.appengineUrl [ "v1", apiConfig.realm, "groups", encodedGroupName, "devices" ] []
-        , body = Http.jsonBody <| Encode.object [ ( "data", Encode.object [ ( "device_id", Encode.string deviceId ) ] ) ]
-        , expect = expectWhateverAstarteReply resultMsg
-        , timeout = Nothing
-        , tracker = Nothing
-        }
-
-
-
-
->>>>>>> 9aee0dc8
+
 -- Health checks
 
 

--- conflicted
+++ resolved
@@ -457,16 +457,12 @@
 
 isLowerCase : String -> Bool
 isLowerCase str =
-<<<<<<< HEAD
-    String.all (\c -> Char.isLower c || c == '-') str
-=======
     String.all isLowerOrSymbol str
 
 
 isLowerOrSymbol : Char -> Bool
 isLowerOrSymbol c =
     Char.isLower c || (not <| Char.isAlpha c)
->>>>>>> 1b71505b
 
 
 isTitleCase : String -> Bool

--- conflicted
+++ resolved
@@ -22,67 +22,9 @@
 import AstarteClient, { AstarteNativeBlock } from 'astarte-client';
 import type { AstarteBlock } from 'astarte-client';
 
-<<<<<<< HEAD
 import WaitForData from './components/WaitForData';
 import Empty from './components/Empty';
 import useFetch from './hooks/useFetch';
-=======
-interface Props {
-  astarte: AstarteClient;
-}
-
-export default ({ astarte }: Props): React.ReactElement => {
-  const [phase, setPhase] = useState('loading');
-  const [blocks, setBlocks] = useState<AstarteBlock[]>([]);
-  const navigate = useNavigate();
-
-  useEffect(() => {
-    astarte
-      .getBlocks()
-      .then((fetchedBlocks) => {
-        setBlocks(fetchedBlocks);
-        setPhase('ok');
-      })
-      .catch(() => setPhase('err'));
-  }, [astarte, setPhase, setBlocks]);
-
-  let innerHTML;
-
-  switch (phase) {
-    case 'ok':
-      innerHTML = (
-        <CardDeck className="mt-4">
-          <NewBlockCard onCreate={() => navigate('/blocks/new')} />
-          {blocks.map((block, index) => (
-            <React.Fragment key={`fragment-${index}`}>
-              {index % 2 ? <div className="w-100 d-none d-md-block" /> : null}
-              <BlockCard block={block} onShow={() => navigate(`/blocks/${block.name}/edit`)} />
-              {index === blocks.length - 1 && blocks.length % 2 === 0 ? (
-                <div className="w-50 d-none d-md-block" />
-              ) : null}
-            </React.Fragment>
-          ))}
-        </CardDeck>
-      );
-      break;
-
-    case 'err':
-      innerHTML = <p>Couldn&apos;t load available blocks</p>;
-      break;
-
-    default:
-      innerHTML = <Spinner animation="border" role="status" />;
-      break;
-  }
-
-  return (
-    <Container fluid className="p-3">
-      <h2>Blocks</h2>
-      {innerHTML}
-    </Container>
-  );
-};
->>>>>>> 8180b010
 
 interface NewBlockCardProps {
   onCreate: () => void;
@@ -166,7 +108,7 @@
               {blocks.map((block, index) => (
                 <React.Fragment key={`fragment-${index}`}>
                   {index % 2 ? <div className="w-100 d-none d-md-block" /> : null}
-                  <BlockCard block={block} onShow={() => navigate(`/blocks/${block.name}`)} />
+                  <BlockCard block={block} onShow={() => navigate(`/blocks/${block.name}/edit`)} />
                   {index === blocks.length - 1 && blocks.length % 2 === 0 ? (
                     <div className="w-50 d-none d-md-block" />
                   ) : null}

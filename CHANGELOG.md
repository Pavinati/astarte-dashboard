--- conflicted
+++ resolved
@@ -4,7 +4,6 @@
 The format is based on [Keep a Changelog](http://keepachangelog.com/en/1.0.0/)
 and this project adheres to [Semantic Versioning](http://semver.org/spec/v2.0.0.html).
 
-<<<<<<< HEAD
 ## [1.0.0-beta.1] - Unreleased
 ### Added
 - Support device groups in device triggers.
@@ -34,10 +33,7 @@
 - Explicit timestamp is enabled by default for all mappings when interface type is changed to
   datastream.
 
-## [0.11.3] - Unreleased
-=======
 ## [0.11.3] - 2020-09-24
->>>>>>> 09fff410
 ### Added
 - Label for property unset in device live events page.
 

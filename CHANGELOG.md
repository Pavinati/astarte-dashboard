--- conflicted
+++ resolved
@@ -4,7 +4,6 @@
 The format is based on [Keep a Changelog](http://keepachangelog.com/en/1.0.0/)
 and this project adheres to [Semantic Versioning](http://semver.org/spec/v2.0.0.html).
 
-<<<<<<< HEAD
 ## [Unreleased]
 ### Added
 - Add pagination to the device list page.
@@ -20,7 +19,7 @@
 - Configuration accepts both base Astarte API URL and specific component URLs.
 - Public keys are shown using monospace fonts
 - Explicit timestamp is enabled for all mappings when interface type is changed to datastream.
-=======
+
 ## [0.11.1] - Unreleased
 ### Added
 - Byte multiples in device stats stable.
@@ -32,7 +31,6 @@
 ## [0.11.0] - 2020-04-13
 
 ## [0.11.0-rc.1] - 2020-02-26
->>>>>>> 38cac5e7
 
 ## [0.11.0-rc.0] - 2020-01-26
 ### Added

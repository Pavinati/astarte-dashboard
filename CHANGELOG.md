# Changelog
All notable changes to this project will be documented in this file.

The format is based on [Keep a Changelog](http://keepachangelog.com/en/1.0.0/)
and this project adheres to [Semantic Versioning](http://semver.org/spec/v2.0.0.html).

<<<<<<< HEAD
## [Unreleased]
### Added
- Custom library to render graphic charts for data coming from Astarte.

### Changed
- Major rework for the Interface Editor.
=======
## [1.0.0-beta.2] - Unreleased
### Fixed
- Hide login image column on small screen devices.
>>>>>>> 0c689718

## [1.0.0-beta.1] - 2021-02-15
### Added
- Support device groups in device triggers.
- Initial device introspection during device registration.
- Pipeline source visual editor.
- Search filters for devices page.
- Support target device or group in data triggers.

### Changed
- Change Flow routes to avoid possible conflicts between routes.

### Fixed
- Fix bug which caused marking triggers as invalid on parametric endpoints containing an underscore.
- Fix interface value page when displaying data from a parametric object datastream interface.

## [1.0.0-alpha.1] - 2020-06-18
### Added
- Device registration page.
- Add button for device credentials wipe on device page.
- Error messages when accessing pages with invalid direct URLs.
- Pairing API health check.
- Support to device metadata.
- Add support to custom headers and method for trigger HTTP actions
- Login form JWT token validation.
- Astarte Flow technology preview.
- AMQP trigger actions.
- Device error triggers.

### Changed
- Look & feel.
- Paginate device list page.
- Configuration accepts both base Astarte API URL and specific component URLs.
- Explicit timestamp is enabled by default for all mappings when interface type is changed to
  datastream.

## [0.11.5] - Unreleased
### Changed
- Enforce IncomingData triggers with /* paths and * match operator on datastream object interfaces
  (workaround to [astarte-platform/astarte#523](https://github.com/astarte-platform/astarte/issues/523)).

## [0.11.4] - 2021-01-26
### Changed
- Disable ValueChanged, ValueChangedApplied and PathCreated triggers
  on datastream interfaces
- Disable ValueChange and ValueChangeApplied triggers on /* paths
  (workaround to [astarte-platform/astarte#513](https://github.com/astarte-platform/astarte/issues/513)).
- Change `/resource/:id` routes to `/resource/:id/edit` to avoid conflicts with `/resource/new` routes
### Fixed
- Device sent bytes pie chart now showing up on Chrome browser.
- Fix typos in the Trigger Editor

## [0.11.3] - 2020-09-24
### Added
- Label for property unset in device live events page.

### Fixed
- Fix wrong measurement unit used for mapping expiry.

## [0.11.2] - 2020-08-14
### Fixed
- Match API labels with their corresponding status.

## [0.11.1] - 2020-05-18
### Added
- Byte multiples in device stats stable.

### Fixed
- Allow placeholders in data trigger paths
- Fix label positioning in device stats pie chart.

## [0.11.0] - 2020-04-13

## [0.11.0-rc.1] - 2020-02-26

## [0.11.0-rc.0] - 2020-01-26
### Added
- Support for data triggers matching "any interfaces".
- Group creation page.
- Device groups editing.
- API health check.
- Mapping database retention policy and TTL.
- API status and installed interfaces/triggers in Home page.
- Add button for device credential inhibit/enable.

### Changed
- New datastream mappings have explicit\_timestamp by default
- Data triggers will match path /* by default
- Expect API configuration URLs not ending with /v1
- Build Docker image with the latest nginx 1.x version
- Enable server owned, object aggregated, datastream interfaces.

### Fixed
- Handle property interfaces in Device data page.

## [0.11.0-beta.2] - 2020-01-24
### Added
- Implement group viewer in ReactJS (start switching to ReactJS).

## [0.11.0-beta.1] - 2019-01-09
### Added
- Editor only mode, a mode with an Interface editor but no Astarte connection.
- Device list page
- Warn users about deprecated object aggregated / datastream path. New object aggregated
  interfaces should use /collectioname instead.
- Auto refresh for interface, trigger and device Lists
- Group list page
- Device last sent data page

### Changed
- Migrated to Elm 0.19

## [0.10.2] - 2019-12-09
### Fixed
- Change endpoint regular expression validation to match the one used by Astarte.

## [0.10.1] - 2019-10-02

## [0.10.0] - 2019-04-16

## [0.10.0-rc.0] - 2019-04-03
### Added
- Detailed changeset errors.

### Fixed
- Minor UI fixes.

## [0.10.0-beta.3] - 2018-12-19
### Fixed
- Change recommended interface name regexp.
- Enter key press behavior: close confirm message instead of reloading page.
- Accept `/*` as a valid Data Trigger path.
- Do not show inconsistent data while showing an existing trigger.

## [0.10.0-beta.2] - 2018-10-19
### Added
- Advice user about interface names.
- Update mapping endpoint validation.
- Encode data trigger known value according to matching interface path.
- Add dockerignore file to prevent build output from being copied in the docker volume.
- Home page.

### Fixed
- Disallow interface minor to be 0 when major is also 0
- Device triggers showing as Data triggers in the trigger builder.

## [0.10.0-beta.1] - 2018-08-27
### Added
- First Astarte release.<|MERGE_RESOLUTION|>--- conflicted
+++ resolved
@@ -4,18 +4,16 @@
 The format is based on [Keep a Changelog](http://keepachangelog.com/en/1.0.0/)
 and this project adheres to [Semantic Versioning](http://semver.org/spec/v2.0.0.html).
 
-<<<<<<< HEAD
 ## [Unreleased]
 ### Added
 - Custom library to render graphic charts for data coming from Astarte.
 
 ### Changed
 - Major rework for the Interface Editor.
-=======
+
 ## [1.0.0-beta.2] - Unreleased
 ### Fixed
 - Hide login image column on small screen devices.
->>>>>>> 0c689718
 
 ## [1.0.0-beta.1] - 2021-02-15
 ### Added

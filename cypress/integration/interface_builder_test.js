--- conflicted
+++ resolved
@@ -338,7 +338,7 @@
       it('has a Hide button to toggle Interface Source visibility', () => {
         cy.get('#interfaceSource').scrollIntoView().should('be.visible');
         cy.get('button').contains('Hide source').scrollIntoView().click();
-        cy.get('#interfaceSource').should('not.be.visible');
+        cy.get('#interfaceSource').should('not.exist');
         cy.get('button').contains('Show source').scrollIntoView().click();
         cy.get('#interfaceSource').scrollIntoView().should('be.visible');
       });
@@ -477,7 +477,6 @@
 
       it('can add, edit and remove mappings', () => {
         const mappingEndpoint = '/mapping_endpoint';
-<<<<<<< HEAD
 
         // Add new mapping
         cy.get('button').contains('Add new mapping...').click();
@@ -529,59 +528,6 @@
         // Set name
         cy.get('#interfaceName').type(interfaceName);
 
-=======
-
-        // Add new mapping
-        cy.get('button').contains('Add new mapping...').click();
-        cy.get('.modal.show').within(() => {
-          cy.get('.modal-header').contains('Add new mapping');
-          cy.get('#mappingEndpoint').type(mappingEndpoint);
-          cy.get('#mappingType').select('double');
-          cy.get('button').contains('Confirm').click();
-        });
-        cy.get('button')
-          .contains(mappingEndpoint)
-          .parents('.card')
-          .within(() => {
-            cy.get('.badge').contains('double');
-          });
-
-        // Edit mapping
-        cy.get('button')
-          .contains(mappingEndpoint)
-          .parents('.card')
-          .within(() => {
-            cy.get('button').contains('Edit...').click();
-          });
-        cy.get('.modal.show').within(() => {
-          cy.get('.modal-header').contains('Edit mapping');
-          cy.get('#mappingType').select('string');
-          cy.get('button').contains('Confirm').click();
-        });
-        cy.get('button')
-          .contains(mappingEndpoint)
-          .parents('.card')
-          .within(() => {
-            cy.get('.badge').contains('string');
-          });
-
-        // Remove mapping
-        cy.get('button')
-          .contains(mappingEndpoint)
-          .parents('.card')
-          .within(() => {
-            cy.get('button').contains('Remove').click();
-          });
-        cy.get('button').contains(mappingEndpoint).should('not.exist');
-      });
-
-      it('shows the correct confirmation modal before installing the interface', () => {
-        const interfaceName = 'com.samples.Interface';
-
-        // Set name
-        cy.get('#interfaceName').type(interfaceName);
-
->>>>>>> 9aee0dc8
         // Set draft version
         cy.get('#interfaceMinor').type('{selectall}1');
         cy.get('#interfaceMajor').type('{selectall}0');
@@ -638,26 +584,17 @@
         cy.get('#interfaceName').should('not.have.class', 'is-invalid');
         cy.get('#interfaceName')
           .parents('.form-group')
-<<<<<<< HEAD
           .get('.warning-feedback')
           .should('be.visible')
           .and('not.empty');
-=======
-          .get('i.fa-exclamation-circle')
-          .should('be.visible');
->>>>>>> 9aee0dc8
 
         // Valid name
         cy.get('#interfaceName').clear().type('com.sample.Name');
         cy.get('#interfaceName').should('not.have.class', 'is-invalid');
         cy.get('#interfaceName')
           .parents('.form-group')
-<<<<<<< HEAD
           .get('.warning-feedback')
-=======
-          .get('i.fa-exclamation-circle')
->>>>>>> 9aee0dc8
-          .should('not.be.visible');
+          .should('not.exist');
       });
 
       it('correctly reports errors in mapping editor for the endpoint field', () => {
@@ -864,11 +801,7 @@
           { data: majorInterface },
         );
         cy.visit(`/interfaces/${majorInterface.interface_name}/${majorInterface.version_major}`);
-<<<<<<< HEAD
         cy.contains('Delete interface').should('not.exist');
-=======
-        cy.get('button').contains('Delete interface').scrollIntoView().should('not.be.visible');
->>>>>>> 9aee0dc8
 
         cy.route(
           'GET',
@@ -882,11 +815,7 @@
           response: '',
         }).as('deleteInterfaceRequest');
         cy.visit(`/interfaces/${draftInterface.interface_name}/${draftInterface.version_major}`);
-<<<<<<< HEAD
         cy.contains('Delete interface').scrollIntoView().click();
-=======
-        cy.get('button').contains('Delete interface').scrollIntoView().click();
->>>>>>> 9aee0dc8
         cy.get('.modal.show').within(() => {
           cy.contains(
             `You are going to remove ${draftInterface.interface_name} v${draftInterface.version_major}. This might cause data loss, removed interfaces cannot be restored. Are you sure?`,

const triggerConditionToLabel = {
  device_connected: 'Device Connected',
  device_disconnected: 'Device Disconnected',
  device_error: 'Device Error',
  device_empty_cache_received: 'Empty Cache Received',
  incoming_data: 'Incoming Data',
  value_change: 'Value Change',
  value_change_applied: 'Value Change Applied',
  path_created: 'Path Created',
  path_removed: 'Path Removed',
  value_stored: 'Value Stored',
};

const triggerOperatorToLabel = {
  '*': '*',
  '==': '==',
  '!=': '!=',
  '>': '>',
  '>=': '>=',
  '<': '<',
  '<=': '<=',
  contains: 'Contains',
  not_contains: 'Not Contains',
};

const setupTriggerEditorFromSource = (trigger) => {
  cy.get('#triggerSource').scrollIntoView().paste(JSON.stringify(trigger));
  cy.wait(1500);
};

const checkTriggerEditorUIValues = (trigger) => {
  const simpleTrigger = trigger.simple_triggers[0];
  cy.get('#triggerName').scrollIntoView().should('be.visible').and('have.value', trigger.name);
  cy.get('#triggerCondition')
    .scrollIntoView()
    .should('be.visible')
    .contains(triggerConditionToLabel[simpleTrigger.on])
    .should('be.selected');

  const isDataTrigger = simpleTrigger.type === 'data_trigger';
  cy.get('#triggerSimpleTriggerType')
    .scrollIntoView()
    .should('be.visible')
    .contains(isDataTrigger ? 'Data Trigger' : 'Device Trigger')
    .should('be.selected');

  if (simpleTrigger.device_id) {
    cy.get('#triggerTargetSelect')
      .scrollIntoView()
      .should('be.visible')
      .contains('Device')
      .should('be.selected');
    cy.get('#triggerDeviceId')
      .scrollIntoView()
      .should('be.visible')
      .and('have.value', simpleTrigger.device_id);
  } else if (simpleTrigger.group_name) {
    cy.get('#triggerTargetSelect')
      .scrollIntoView()
      .should('be.visible')
      .contains('Group')
      .should('be.selected');
    cy.get('#triggerGroupName')
      .scrollIntoView()
      .should('be.visible')
      .and('have.value', simpleTrigger.group_name);
  } else {
    cy.get('#triggerTargetSelect')
      .scrollIntoView()
      .should('be.visible')
      .contains('All devices')
      .should('be.selected');
  }

  if (isDataTrigger) {
    const iface = simpleTrigger.interface_name;
    if (iface === '*') {
      cy.get('#triggerInterfaceName')
        .scrollIntoView()
        .should('be.visible')
        .contains('Any interface')
        .should('be.selected');
    } else {
      cy.get('#triggerInterfaceName')
        .scrollIntoView()
        .should('be.visible')
        .contains(iface)
        .should('be.selected');
      cy.get('#triggerInterfaceMajor')
        .scrollIntoView()
        .should('be.visible')
        .contains(simpleTrigger.interface_major)
        .should('be.selected');
      cy.get('#triggerPath')
        .scrollIntoView()
        .should('be.visible')
        .and('have.value', simpleTrigger.match_path);
      if (simpleTrigger.value_match_operator) {
        cy.get('#triggerOperator')
          .scrollIntoView()
          .should('be.visible')
          .contains(triggerOperatorToLabel[simpleTrigger.value_match_operator])
          .should('be.selected');
      }
      if (simpleTrigger.known_value != null) {
        cy.get('#triggerKnownValue')
          .scrollIntoView()
          .should('be.visible')
          .and('have.value', simpleTrigger.known_value);
      }
    }
  }

  const isHttpAction = !!trigger.action.http_url;
  cy.get('#triggerActionType')
    .scrollIntoView()
    .should('be.visible')
    .contains(isHttpAction ? 'HTTP request' : 'AMQP Message')
    .should('be.selected');

  if (isHttpAction) {
    cy.get('#triggerMethod')
      .scrollIntoView()
      .should('be.visible')
      .contains(trigger.action.http_method.toUpperCase())
      .should('be.selected');
    cy.get('#triggerUrl')
      .scrollIntoView()
      .should('be.visible')
      .and('have.value', trigger.action.http_url);
    cy.get('#actionIgnoreSSLErrors')
      .scrollIntoView()
      .should('be.visible')
      .and(trigger.action.ignore_ssl_errors ? 'be.checked' : 'not.be.checked');
    const hasMustacheTemplate = trigger.action.template_type === 'mustache';
    cy.get('#triggerTemplateType')
      .should('be.visible')
      .contains(hasMustacheTemplate ? 'Mustache' : 'Use default event format (JSON)')
      .should('be.selected');
    if (hasMustacheTemplate) {
      cy.get('#actionPayload')
        .scrollIntoView()
        .should('be.visible')
        .and('have.value', trigger.action.template);
    }
    Object.entries(trigger.action.http_static_headers || {}).forEach(
      ([headerName, headerValue]) => {
        cy.get('table tr').contains(headerName).scrollIntoView().should('be.visible');
        cy.get('table tr').contains(headerValue).scrollIntoView().should('be.visible');
      },
    );
  }

  if (!isHttpAction) {
    // AMQP action
    cy.get('#amqpExchange')
      .scrollIntoView()
      .should('be.visible')
      .and('have.value', trigger.action.amqp_exchange);
    cy.get('#amqpRoutingKey')
      .scrollIntoView()
      .should('be.visible')
      .and('have.value', trigger.action.amqp_routing_key || '');
    cy.get('#amqpPersistency')
      .scrollIntoView()
      .should('be.visible')
      .and(trigger.action.amqp_message_persistent ? 'be.checked' : 'not.be.checked');
    cy.get('#amqpPriority')
      .scrollIntoView()
      .should('be.visible')
      .and('have.value', trigger.action.amqp_message_priority || 0);
    cy.get('#amqpExpiration')
      .scrollIntoView()
      .should('be.visible')
      .and('have.value', trigger.action.amqp_message_expiration_ms || 0);
    Object.entries(trigger.action.amqp_static_headers || {}).forEach(
      ([headerName, headerValue]) => {
        cy.get('table tr').contains(headerName).scrollIntoView().should('be.visible');
        cy.get('table tr').contains(headerValue).scrollIntoView().should('be.visible');
      },
    );
  }
};

const checkTriggerEditorUIDisabledOptions = (trigger) => {
  const simpleTrigger = trigger.simple_triggers[0];
  cy.get('#triggerName').should('have.attr', 'readonly');
  cy.get('#triggerCondition').should('be.disabled');
  cy.get('#triggerSimpleTriggerType').should('be.disabled');
  const isDataTrigger = simpleTrigger.type === 'data_trigger';

  cy.get('#triggerTargetSelect').should('be.disabled');
  if (simpleTrigger.device_id) {
    cy.get('#triggerDeviceId').should('have.attr', 'readonly');
  } else if (simpleTrigger.group_name) {
    cy.get('#triggerGroupName').should('have.attr', 'readonly');
  }

  if (isDataTrigger) {
    const iface = simpleTrigger.interface_name;
    cy.get('#triggerInterfaceName').should('be.disabled');
    if (iface !== '*') {
      cy.get('#triggerInterfaceMajor').should('be.disabled');
      cy.get('#triggerPath').should('have.attr', 'readonly');
      if (simpleTrigger.value_match_operator) {
        cy.get('#triggerOperator').should('be.disabled');
      }
      if (simpleTrigger.known_value != null) {
        cy.get('#triggerKnownValue').should('have.attr', 'readonly');
      }
    }
  }

  const isHttpAction = !!trigger.action.http_url;
  cy.get('#triggerActionType').should('be.disabled');

  if (isHttpAction) {
    cy.get('#triggerMethod').should('be.disabled');
    cy.get('#triggerUrl').should('have.attr', 'readonly');
    cy.get('#actionIgnoreSSLErrors').should('be.disabled');
    cy.get('#triggerTemplateType').should('be.disabled');
    const hasMustacheTemplate = trigger.action.template_type === 'mustache';
    if (hasMustacheTemplate) {
      cy.get('#actionPayload').should('have.attr', 'readonly');
    }
    Object.keys(trigger.action.http_static_headers || {}).forEach((headerName) => {
      cy.get('table tr')
        .contains(headerName)
        .parents('tr')
        .get('i.fa-pencil-alt')
        .should('not.exist');
      cy.get('table tr').contains(headerName).parents('tr').get('i.fa-eraser').should('not.exist');
    });
  }

  if (!isHttpAction) {
    // AMQP action
    cy.get('#amqpExchange').should('have.attr', 'readonly');
    cy.get('#amqpRoutingKey').should('have.attr', 'readonly');
    cy.get('#amqpPersistency').should('be.disabled');
    cy.get('#amqpPriority').should('have.attr', 'readonly');
    cy.get('#amqpExpiration').should('have.attr', 'readonly');
    Object.keys(trigger.action.amqp_static_headers || {}).forEach((headerName) => {
      cy.get('table tr')
        .contains(headerName)
        .parents('tr')
        .get('i.fa-pencil-alt')
        .should('not.exist');
      cy.get('table tr').contains(headerName).parents('tr').get('i.fa-eraser').should('not.exist');
    });
  }
};

describe('Trigger builder tests', () => {
  context('no access before login', () => {
    it('redirects to login', () => {
      cy.visit('/triggers/new');
      cy.location('pathname').should('eq', '/login');

      cy.visit('/triggers/testTrigger/edit');
      cy.location('pathname').should('eq', '/login');
    });
  });

  context('authenticated', () => {
    beforeEach(() => {
      cy.login();
      cy.fixture('realm').as('realm');
      cy.fixture('interfaces').as('interfaces');
      cy.fixture('interface_majors').as('interface_majors');
      cy.fixture('test.astarte.FirstInterface').as('first_interface');
      cy.intercept('GET', '/realmmanagement/v1/*/interfaces', { fixture: 'interfaces' });
      cy.intercept('GET', '/realmmanagement/v1/*/interfaces/test.astarte.FirstInterface', {
        fixture: 'interface_majors',
      });
      cy.intercept('GET', '/realmmanagement/v1/*/interfaces/test.astarte.FirstInterface/*', {
        fixture: 'test.astarte.FirstInterface',
      });
      cy.fixture('test.astarte.AggregatedObjectInterface')
        .as('datastream_object_interface')
        .then((iface) => {
          cy.intercept('GET', `/realmmanagement/v1/*/interfaces/${iface.data.interface_name}`, {
            data: [iface.data.version_major],
          });
          cy.intercept(
            'GET',
            `/realmmanagement/v1/*/interfaces/${iface.data.interface_name}/${iface.data.version_major}`,
            iface,
          );
        });
      cy.fixture('test.astarte.PropertiesInterface')
        .as('properties_interface')
        .then((iface) => {
          cy.intercept('GET', `/realmmanagement/v1/*/interfaces/${iface.data.interface_name}`, {
            data: [iface.data.version_major],
          });
          cy.intercept(
            'GET',
            `/realmmanagement/v1/*/interfaces/${iface.data.interface_name}/${iface.data.version_major}`,
            iface,
          );
        });
    });

    context('new trigger page', () => {
      beforeEach(() => {
        cy.visit('/triggers/new');
        cy.wait(1000);
      });

      it('successfully loads New Trigger page', function () {
        cy.location('pathname').should('eq', '/triggers/new');
        cy.get('.main-content h2').contains('Trigger Editor');
        cy.get('#triggerName').should('have.value', '');
      });

      it('has a Hide button to toggle Trigger Source visibility', () => {
        cy.get('#triggerSource').scrollIntoView().should('be.visible');
        cy.get('button').contains('Hide source').scrollIntoView().click();
        cy.get('#triggerSource').should('not.exist');
        cy.get('button').contains('Show source').scrollIntoView().click();
        cy.get('#triggerSource').scrollIntoView().should('be.visible');
      });

      it('correctly displays default and disabled options', function () {
        cy.get('label[for="triggerName"]').contains('Name');
        cy.get('#triggerName').should('be.enabled').and('be.empty');
        cy.get('label[for="triggerSimpleTriggerType"]').contains('Trigger type');
        cy.get('#triggerSimpleTriggerType')
          .should('be.enabled')
          .contains('Data Trigger')
          .should('be.selected');

        cy.get('label[for="triggerTargetSelect"]').contains('Target');
        cy.get('#triggerTargetSelect')
          .should('be.enabled')
          .contains('All devices')
          .should('be.selected');
        cy.get('#triggerTargetSelect').select('Device');
        cy.get('label[for="triggerDeviceId"]').contains('Device id');
        cy.get('#triggerDeviceId').should('be.enabled').and('be.empty');
        cy.get('#triggerTargetSelect').select('Group');
        cy.get('label[for="triggerGroupName"]').contains('Group Name');
        cy.get('#triggerGroupName').should('be.enabled').and('be.empty');

        cy.get('label[for="triggerInterfaceName"]').contains('Interface name');
        cy.get('#triggerInterfaceName')
          .should('be.enabled')
          .contains('Any interface')
          .should('be.selected');
        cy.get('#triggerInterfaceName').select(this.first_interface.data.interface_name);
        cy.get('label[for="triggerInterfaceMajor"]').contains('Interface major');
        cy.get('#triggerInterfaceMajor')
          .should('be.enabled')
          .contains(this.first_interface.data.version_major)
          .should('be.selected');
        cy.get('label[for="triggerCondition"]').contains('Trigger condition');
        cy.get('#triggerCondition')
          .should('be.enabled')
          .contains('Incoming Data')
          .should('be.selected');
        cy.get('label[for="triggerPath"]').contains('Path');
        cy.get('#triggerPath').should('be.enabled').and('have.value', '/*');
        cy.get('label[for="triggerOperator"]').contains('Operator');
        cy.get('#triggerOperator').should('be.enabled').contains('*').should('be.selected');
        cy.get('label[for="triggerActionType"]').contains('Action type');
        cy.get('#triggerActionType')
          .should('be.enabled')
          .contains('HTTP request')
          .should('be.selected');
        cy.get('label[for="triggerMethod"]').contains('Method');
        cy.get('#triggerMethod').should('be.enabled').contains('POST').should('be.selected');
        cy.get('label[for="triggerUrl"]').contains('URL');
        cy.get('#triggerUrl').should('be.enabled').and('be.empty');
        cy.get('label[for="actionIgnoreSSLErrors"]').contains('Ignore SSL errors');
        cy.get('#actionIgnoreSSLErrors').should('be.enabled').and('not.be.checked');
        cy.get('label[for="triggerTemplateType"]').contains('Payload type');
        cy.get('#triggerTemplateType')
          .should('be.enabled')
          .contains('Use default event format (JSON)')
          .should('be.selected');

        cy.get('#triggerInterfaceName').select('Any interface');
        cy.get('#triggerInterfaceMajor').should('not.exist');
        cy.get('#triggerPath').should('not.exist');
        cy.get('#triggerOperator').should('not.exist');

        cy.get('#triggerSimpleTriggerType').select('Device Trigger');
        cy.get('#triggerInterfaceName').should('not.exist');
        cy.get('label[for="triggerTargetSelect"]').contains('Target');
        cy.get('#triggerTargetSelect')
          .should('be.enabled')
          .contains('All devices')
          .should('be.selected');
        cy.get('#triggerCondition')
          .should('be.enabled')
          .contains('Device Connected')
          .should('be.selected');

        cy.get('#triggerTargetSelect').select('Device');
        cy.get('label[for="triggerDeviceId"]').contains('Device id');
        cy.get('#triggerDeviceId').should('be.enabled').and('be.empty');

        cy.get('#triggerTargetSelect').select('Group');
        cy.get('label[for="triggerGroupName"]').contains('Group Name');
        cy.get('#triggerGroupName').should('be.enabled').and('be.empty');

        cy.get('#triggerTemplateType').select('Mustache');
        cy.get('label[for="actionPayload"]').contains('Payload');
        cy.get('#actionPayload').should('be.enabled').and('be.empty');

        cy.get('#triggerActionType').select('AMQP Message');
        cy.get('label[for="amqpExchange"]').contains('Exchange');
        cy.get('#amqpExchange')
          .should('be.enabled')
          .and('be.empty')
          .and('have.attr', 'placeholder', `astarte_events_${this.realm.name}_<exchange-name>`);
        cy.get('label[for="amqpRoutingKey"]').contains('Routing key');
        cy.get('#amqpRoutingKey').should('be.enabled').and('be.empty');
        cy.get('label[for="amqpPersistency"]').contains('Persistency');
        cy.get('label[for="amqpPersistency"]').contains('Publish persistent messages');
        cy.get('#amqpPersistency').should('be.enabled').and('not.be.checked');
        cy.get('label[for="amqpPriority"]').contains('Priority');
        cy.get('#amqpPriority')
          .should('be.enabled')
          .and('have.value', '0')
          .and('have.attr', 'min', 0)
          .and('have.attr', 'max', 9);
        cy.get('label[for="amqpExpiration"]').contains('Expiration');
        cy.get('#amqpExpiration').should('be.enabled').and('have.value', '0');
      });

      it('correctly lists Trigger Type options', () => {
        cy.get('#triggerSimpleTriggerType option').should((options) => {
          const labels = [...options].map((option) => option.textContent);
          expect(labels).to.deep.eq(['Device Trigger', 'Data Trigger']);
        });
      });

      it('correctly lists Trigger Target options for a Data trigger', () => {
        cy.get('#triggerSimpleTriggerType').select('Data Trigger');
        cy.get('#triggerTargetSelect option').should((options) => {
          const labels = [...options].map((option) => option.textContent);
          expect(labels).to.deep.eq(['All devices', 'Device', 'Group']);
        });
      });

      it('correctly lists Trigger Target options for a Device trigger', () => {
        cy.get('#triggerSimpleTriggerType').select('Device Trigger');
        cy.get('#triggerTargetSelect option').should((options) => {
          const labels = [...options].map((option) => option.textContent);
          expect(labels).to.deep.eq(['All devices', 'Device', 'Group']);
        });
      });

      it('correctly lists Trigger Condition options for a Device trigger', () => {
        cy.get('#triggerSimpleTriggerType').select('Device Trigger');
        cy.get('#triggerCondition option').should((options) => {
          const labels = [...options].map((option) => option.textContent);
          expect(labels).to.deep.eq([
            'Device Connected',
            'Device Disconnected',
            'Device Error',
            'Empty Cache Received',
          ]);
        });
      });

      it('correctly lists Trigger Condition options for a Data trigger / Any interface', () => {
        cy.get('#triggerSimpleTriggerType').select('Data Trigger');
        cy.get('#triggerInterfaceName').select('Any interface');
        cy.get('#triggerCondition option').should((options) => {
          const labels = [...options].map((option) => option.textContent);
          expect(labels).to.deep.eq(['Incoming Data', 'Value Stored']);
        });
      });

      it('correctly lists Trigger Condition options for a Data trigger / Datastream interface', function () {
        const iface = this.datastream_object_interface.data;
        cy.get('#triggerSimpleTriggerType').select('Data Trigger');
        cy.get('#triggerInterfaceName').select(iface.interface_name);
        cy.get('#triggerCondition option').should((options) => {
          const labels = [...options].map((option) => option.textContent);
          expect(labels).to.deep.eq(['Incoming Data', 'Value Stored']);
        });
      });

      it('correctly lists Trigger Condition options for a Data trigger / Properties interface', function () {
        const iface = this.properties_interface.data;
        cy.get('#triggerSimpleTriggerType').select('Data Trigger');
        cy.get('#triggerInterfaceName').select(iface.interface_name);
        cy.get('#triggerCondition option').should((options) => {
          const labels = [...options].map((option) => option.textContent);
          expect(labels).to.deep.eq([
            'Incoming Data',
            'Value Change',
            'Value Change Applied',
            'Path Created',
            'Path Removed',
            'Value Stored',
          ]);
        });
      });

      it('lists all available interfaces for a Data trigger', function () {
        const ifaces = this.interfaces.data;
        cy.get('#triggerSimpleTriggerType').select('Data Trigger');
        cy.get('#triggerInterfaceName option').should((options) => {
          const labels = [...options].map((option) => option.textContent);
          expect(labels).to.deep.eq(['Any interface', ...ifaces]);
        });
      });

      it('lists appropriate Condition Operators for the specified interface path', function () {
        cy.get('#triggerSimpleTriggerType').select('Data Trigger');
        cy.get('#triggerInterfaceName').select('Any interface');
        cy.get('#triggerOperator').should('not.exist');

        // Without specified path
        const iface = this.properties_interface.data;
        cy.get('#triggerInterfaceName').select(iface.interface_name);
        cy.get('#triggerPath').clear().paste('/*');
        cy.get('#triggerOperator option').should((options) => {
          const labels = [...options].map((option) => option.textContent);
          expect(labels).to.deep.eq(['*']);
        });

        // Path with boolean value
        cy.get('#triggerPath').clear().paste('/lights/kitchen');
        cy.get('#triggerOperator option').should((options) => {
          const labels = [...options].map((option) => option.textContent);
          expect(labels).to.deep.eq(['*', '==', '!=', '>', '>=', '<', '<=']);
        });

        // Path with array-like value (e.g. booleanarray)
        cy.get('#triggerPath').clear().paste('/lights/bath');
        cy.get('#triggerOperator option').should((options) => {
          const labels = [...options].map((option) => option.textContent);
          expect(labels).to.deep.eq([
            '*',
            '==',
            '!=',
            '>',
            '>=',
            '<',
            '<=',
            'Contains',
            'Not Contains',
          ]);
        });
      });

      it('correctly lists Action Type options', () => {
        cy.get('#triggerActionType option').should((options) => {
          const labels = [...options].map((option) => option.textContent);
          expect(labels).to.deep.eq(['HTTP request', 'AMQP Message']);
        });
      });

      it('correctly lists Method options for a HTTP action', () => {
        cy.get('#triggerActionType').select('HTTP request');
        cy.get('#triggerMethod option').should((options) => {
          const labels = [...options].map((option) => option.textContent);
          expect(labels).to.deep.eq(['DELETE', 'GET', 'HEAD', 'OPTIONS', 'PATCH', 'POST', 'PUT']);
        });
      });

      it('correctly lists Template Type options for a HTTP action', () => {
        cy.get('#triggerActionType').select('HTTP request');
        cy.get('#triggerTemplateType option').should((options) => {
          const labels = [...options].map((option) => option.textContent);
          expect(labels).to.deep.eq(['Use default event format (JSON)', 'Mustache']);
        });
      });

      it('shows Path field as invalid if not existent in its interface', function () {
        const iface = this.properties_interface.data;
        cy.get('#triggerSimpleTriggerType').select('Data Trigger');
        cy.get('#triggerInterfaceName').select(iface.interface_name);
        cy.get('#triggerInterfaceMajor').select(String(iface.version_major));
        cy.get('#triggerPath').clear().paste('/*');
        cy.get('#triggerPath').should('not.have.class', 'is-invalid');
        cy.get('#triggerPath').clear().paste('/invalid'); // invalid path
        cy.get('#triggerPath').should('have.class', 'is-invalid');
        cy.get('#triggerPath').clear().paste('/lights/kitchen'); // valid path
        cy.get('#triggerPath').should('not.have.class', 'is-invalid');
        cy.get('#triggerPath').clear().paste('/kitchen/heating/active'); // valid parametrized path
        cy.get('#triggerPath').should('not.have.class', 'is-invalid');
      });

      it("shows Value field as invalid if inconsistent with its path's value type", function () {
        const iface = this.properties_interface.data;
        cy.get('#triggerSimpleTriggerType').select('Data Trigger');
        cy.get('#triggerInterfaceName').select(iface.interface_name);
        cy.get('#triggerInterfaceMajor').select(String(iface.version_major));
        cy.get('#triggerPath').clear().paste('/lights/kitchen'); // boolean type
        cy.get('#triggerOperator').select('==');
        cy.get('#triggerKnownValue').clear().paste('notboolean'); // invalid boolean
        cy.get('#triggerKnownValue').should('have.class', 'is-invalid');
        cy.get('#triggerKnownValue').clear().paste('false'); // valid boolean
        cy.get('#triggerKnownValue').should('not.have.class', 'is-invalid');
      });

      it('shows amqp_exchange as invalid if it does not follow astarte_events_<realm-name>_<any-allowed-string> format', function () {
        cy.get('#triggerActionType').select('AMQP Message');
        cy.get('#amqpExchange').clear().paste('invalid_format_exchange');
        cy.get('#amqpExchange').should('have.class', 'is-invalid');
        cy.get('#amqpExchange').clear().paste(`astarte_events_${this.realm.name}_exchange`);
        cy.get('#amqpExchange').should('not.have.class', 'is-invalid');
      });

      it('shows amqp_routing_key as invalid if it contains { or }', () => {
        cy.get('#triggerActionType').select('AMQP Message');
        cy.get('#amqpRoutingKey').clear().paste('invalid_{route}');
        cy.get('#amqpRoutingKey').should('have.class', 'is-invalid');
        cy.get('#amqpRoutingKey').clear().paste('valid_route');
        cy.get('#amqpRoutingKey').should('not.have.class', 'is-invalid');
      });

      it('can add, edit, remove HTTP headers', () => {
        cy.get('#triggerActionType').select('HTTP request');

        // Add http header
        cy.contains('Add custom HTTP headers').click();
        cy.get('.modal.show').within(() => {
          cy.get('.modal-header').contains('Add Custom HTTP Header');
<<<<<<< HEAD
          cy.get('label').contains('Header');
          cy.get('#root_key').should('be.enabled').and('be.empty');
          cy.get('label').contains('Value');
          cy.get('#root_value').should('be.enabled').and('be.empty');
          cy.get('#root_key').paste('X-Custom-Header');
          cy.get('#root_value').paste('Header value');
          cy.get('button').contains('Confirm').click();
=======
          cy.get('label[for="key"]').contains('Header');
          cy.get('#key').should('be.enabled').and('be.empty');
          cy.get('label[for="value"]').contains('Value');
          cy.get('#value').should('be.enabled').and('be.empty');
          cy.get('#key').paste('X-Custom-Header');
          cy.get('#value').paste('Header value');
          cy.get('button').contains('Add').click();
>>>>>>> 25f44834
        });
        cy.get('table tr').contains('X-Custom-Header');
        cy.get('table tr').contains('Header value');
        cy.get('#triggerSource')
          .invoke('val')
          .should((triggerSource) => {
            const trigger = JSON.parse(triggerSource);
            expect(trigger.action.http_static_headers).to.deep.eq({
              'X-Custom-Header': 'Header value',
            });
          });

        // Edit http header
        cy.get('table tr').contains('X-Custom-Header').parents('tr').get('i.fa-pencil-alt').click();
        cy.get('.modal.show').within(() => {
          cy.get('.modal-header').contains('Edit Value for Header "X-Custom-Header"');
<<<<<<< HEAD
          cy.get('label').contains('Value');
          cy.get('#root_value').should('be.enabled').and('be.empty');
          cy.get('#root_value').paste('Header new value');
          cy.get('button').contains('Confirm').click();
=======
          cy.get('label[for="value"]').contains('Value');
          cy.get('#value').should('be.enabled').and('have.value', '');
          cy.get('#value').paste('Header new value');
          cy.get('button').contains('Update').click();
>>>>>>> 25f44834
        });
        cy.get('table tr').contains('Header new value');
        cy.get('#triggerSource')
          .invoke('val')
          .should((triggerSource) => {
            const trigger = JSON.parse(triggerSource);
            expect(trigger.action.http_static_headers).to.deep.eq({
              'X-Custom-Header': 'Header new value',
            });
          });

        // Delete http header
        cy.get('table tr').contains('X-Custom-Header').parents('tr').get('i.fa-eraser').click();
        cy.get('.modal.show').within(() => {
          cy.get('.modal-header').contains('Delete Header');
          cy.get('.modal-body').contains('Delete custom header "X-Custom-Header"?');
          cy.get('button').contains('Delete').click();
        });
        cy.contains('X-Custom-Header').should('not.exist');
        cy.get('#triggerSource')
          .invoke('val')
          .should((triggerSource) => {
            const trigger = JSON.parse(triggerSource);
            expect(trigger.action.http_static_headers || {}).to.deep.eq({});
          });
      });

      it('can add, edit, remove AMQP headers', () => {
        cy.get('#triggerActionType').select('AMQP Message');

        // Add amqp header
        cy.contains('Add static AMQP headers').click();
        cy.get('.modal.show').within(() => {
          cy.get('.modal-header').contains('Add Custom AMQP Header');
<<<<<<< HEAD
          cy.get('label').contains('Header');
          cy.get('#root_key').should('be.enabled').and('be.empty');
          cy.get('label').contains('Value');
          cy.get('#root_value').should('be.enabled').and('be.empty');
          cy.get('#root_key').paste('X-Custom-Header');
          cy.get('#root_value').paste('Header value');
          cy.get('button').contains('Confirm').click();
=======
          cy.get('label[for="key"]').contains('Header');
          cy.get('#key').should('be.enabled').and('be.empty');
          cy.get('label[for="value"]').contains('Value');
          cy.get('#value').should('be.enabled').and('be.empty');
          cy.get('#key').paste('X-Custom-Header');
          cy.get('#value').paste('Header value');
          cy.get('button').contains('Add').click();
>>>>>>> 25f44834
        });
        cy.get('table tr').contains('X-Custom-Header');
        cy.get('table tr').contains('Header value');
        cy.get('#triggerSource')
          .invoke('val')
          .should((triggerSource) => {
            const trigger = JSON.parse(triggerSource);
            expect(trigger.action.amqp_static_headers).to.deep.eq({
              'X-Custom-Header': 'Header value',
            });
          });

        // Edit amqp header
        cy.get('table tr').contains('X-Custom-Header').parents('tr').get('i.fa-pencil-alt').click();
        cy.get('.modal.show').within(() => {
          cy.get('.modal-header').contains('Edit Value for Header "X-Custom-Header"');
<<<<<<< HEAD
          cy.get('label').contains('Value');
          cy.get('#root_value').should('be.enabled').and('be.empty');
          cy.get('#root_value').paste('Header new value');
          cy.get('button').contains('Confirm').click();
=======
          cy.get('label[for="value"]').contains('Value');
          cy.get('#value').should('be.enabled').and('have.value', '');
          cy.get('#value').paste('Header new value');
          cy.get('button').contains('Update').click();
>>>>>>> 25f44834
        });
        cy.get('table tr').contains('Header new value');
        cy.get('#triggerSource')
          .invoke('val')
          .should((triggerSource) => {
            const trigger = JSON.parse(triggerSource);
            expect(trigger.action.amqp_static_headers).to.deep.eq({
              'X-Custom-Header': 'Header new value',
            });
          });

        // Delete amqp header
        cy.get('table tr').contains('X-Custom-Header').parents('tr').get('i.fa-eraser').click();
        cy.get('.modal.show').within(() => {
          cy.get('.modal-header').contains('Delete Header');
          cy.get('.modal-body').contains('Delete static header "X-Custom-Header"?');
          cy.get('button').contains('Delete').click();
        });
        cy.contains('X-Custom-Header').should('not.exist');
        cy.get('#triggerSource')
          .invoke('val')
          .should((triggerSource) => {
            const trigger = JSON.parse(triggerSource);
            expect(trigger.action.amqp_static_headers || {}).to.deep.eq({});
          });
      });

      it('correctly loads trigger from its source', () => {
        cy.fixture('test.astarte.FirstTrigger').then((trigger) => {
          setupTriggerEditorFromSource(trigger.data);
          checkTriggerEditorUIValues(trigger.data);
        });
      });

      it('correctly installs a trigger and redirects to list of triggers', () => {
        cy.fixture('test.astarte.FirstTrigger').then((trigger) => {
          cy.intercept('POST', '/realmmanagement/v1/*/triggers', {
            statusCode: 201,
            body: trigger,
          }).as('installTriggerRequest');
          setupTriggerEditorFromSource(trigger.data);
          cy.get('button').contains('Install Trigger').scrollIntoView().click();
          cy.wait('@installTriggerRequest')
            .its('request.body.data')
            .should('deep.eq', trigger.data);
          cy.location('pathname').should('eq', '/triggers');
          cy.get('h2').contains('Triggers');
        });
      });
    });

    context('edit trigger page', () => {
      beforeEach(() => {
        cy.fixture('test.astarte.FirstInterface').as('interface_source');
        cy.fixture('test.astarte.FirstTrigger').as('test_trigger');
        cy.intercept('GET', '/realmmanagement/v1/*/interfaces/*/*', {
          fixture: 'test.astarte.FirstInterface',
        });
        cy.intercept('GET', '/realmmanagement/v1/*/triggers/*', {
          fixture: 'test.astarte.FirstTrigger',
        });
      });

      it('correctly shows trigger data in the Editor UI', function () {
        const encodedTriggerName = encodeURIComponent(this.test_trigger.data.name);
        cy.visit(`/triggers/${encodedTriggerName}/edit`);
        cy.wait(1000);
        cy.location('pathname').should('eq', `/triggers/${encodedTriggerName}/edit`);
        checkTriggerEditorUIValues(this.test_trigger.data);
      });

      it('correctly displays all fields as readonly/disabled', function () {
        const encodedTriggerName = encodeURIComponent(this.test_trigger.data.name);
        cy.visit(`/triggers/${encodedTriggerName}/edit`);
        cy.wait(1000);
        cy.location('pathname').should('eq', `/triggers/${encodedTriggerName}/edit`);
        checkTriggerEditorUIDisabledOptions(this.test_trigger.data);
      });

      it('redirects to list of triggers after deleting a trigger', function () {
        const encodedTriggerName = encodeURIComponent(this.test_trigger.data.name);
        cy.intercept('DELETE', `/realmmanagement/v1/*/triggers/${encodedTriggerName}`, {
          statusCode: 204,
          body: '',
        }).as('deleteTriggerRequest');
        cy.visit(`/triggers/${this.test_trigger.data.name}/edit`);
        cy.wait(1000);
        cy.get('button').contains('Delete trigger').click();
        cy.get('.modal.show').within(() => {
          cy.get('.modal-header').contains('Confirmation Required');
          cy.get('.modal-body').contains(
            `You are going to delete ${this.test_trigger.data.name}. This might cause data loss, deleted triggers cannot be restored. Are you sure?`,
          );
          cy.get('.modal-body').contains(`Please type ${this.test_trigger.data.name} to proceed.`);
          cy.get('#confirmTriggerName').paste(this.test_trigger.data.name);
          cy.get('button').contains('Delete').click();
        });
        cy.wait('@deleteTriggerRequest');
        cy.location('pathname').should('eq', '/triggers');
        cy.get('h2').contains('Triggers');
      });
    });
  });
});<|MERGE_RESOLUTION|>--- conflicted
+++ resolved
@@ -624,23 +624,13 @@
         cy.contains('Add custom HTTP headers').click();
         cy.get('.modal.show').within(() => {
           cy.get('.modal-header').contains('Add Custom HTTP Header');
-<<<<<<< HEAD
           cy.get('label').contains('Header');
           cy.get('#root_key').should('be.enabled').and('be.empty');
           cy.get('label').contains('Value');
           cy.get('#root_value').should('be.enabled').and('be.empty');
           cy.get('#root_key').paste('X-Custom-Header');
           cy.get('#root_value').paste('Header value');
-          cy.get('button').contains('Confirm').click();
-=======
-          cy.get('label[for="key"]').contains('Header');
-          cy.get('#key').should('be.enabled').and('be.empty');
-          cy.get('label[for="value"]').contains('Value');
-          cy.get('#value').should('be.enabled').and('be.empty');
-          cy.get('#key').paste('X-Custom-Header');
-          cy.get('#value').paste('Header value');
           cy.get('button').contains('Add').click();
->>>>>>> 25f44834
         });
         cy.get('table tr').contains('X-Custom-Header');
         cy.get('table tr').contains('Header value');
@@ -657,17 +647,10 @@
         cy.get('table tr').contains('X-Custom-Header').parents('tr').get('i.fa-pencil-alt').click();
         cy.get('.modal.show').within(() => {
           cy.get('.modal-header').contains('Edit Value for Header "X-Custom-Header"');
-<<<<<<< HEAD
           cy.get('label').contains('Value');
           cy.get('#root_value').should('be.enabled').and('be.empty');
           cy.get('#root_value').paste('Header new value');
-          cy.get('button').contains('Confirm').click();
-=======
-          cy.get('label[for="value"]').contains('Value');
-          cy.get('#value').should('be.enabled').and('have.value', '');
-          cy.get('#value').paste('Header new value');
           cy.get('button').contains('Update').click();
->>>>>>> 25f44834
         });
         cy.get('table tr').contains('Header new value');
         cy.get('#triggerSource')
@@ -702,23 +685,13 @@
         cy.contains('Add static AMQP headers').click();
         cy.get('.modal.show').within(() => {
           cy.get('.modal-header').contains('Add Custom AMQP Header');
-<<<<<<< HEAD
           cy.get('label').contains('Header');
           cy.get('#root_key').should('be.enabled').and('be.empty');
           cy.get('label').contains('Value');
           cy.get('#root_value').should('be.enabled').and('be.empty');
           cy.get('#root_key').paste('X-Custom-Header');
           cy.get('#root_value').paste('Header value');
-          cy.get('button').contains('Confirm').click();
-=======
-          cy.get('label[for="key"]').contains('Header');
-          cy.get('#key').should('be.enabled').and('be.empty');
-          cy.get('label[for="value"]').contains('Value');
-          cy.get('#value').should('be.enabled').and('be.empty');
-          cy.get('#key').paste('X-Custom-Header');
-          cy.get('#value').paste('Header value');
           cy.get('button').contains('Add').click();
->>>>>>> 25f44834
         });
         cy.get('table tr').contains('X-Custom-Header');
         cy.get('table tr').contains('Header value');
@@ -735,17 +708,10 @@
         cy.get('table tr').contains('X-Custom-Header').parents('tr').get('i.fa-pencil-alt').click();
         cy.get('.modal.show').within(() => {
           cy.get('.modal-header').contains('Edit Value for Header "X-Custom-Header"');
-<<<<<<< HEAD
           cy.get('label').contains('Value');
           cy.get('#root_value').should('be.enabled').and('be.empty');
           cy.get('#root_value').paste('Header new value');
-          cy.get('button').contains('Confirm').click();
-=======
-          cy.get('label[for="value"]').contains('Value');
-          cy.get('#value').should('be.enabled').and('have.value', '');
-          cy.get('#value').paste('Header new value');
           cy.get('button').contains('Update').click();
->>>>>>> 25f44834
         });
         cy.get('table tr').contains('Header new value');
         cy.get('#triggerSource')

--- conflicted
+++ resolved
@@ -1,10 +1,6 @@
 {
   "name": "astarte-dashboard",
-<<<<<<< HEAD
   "version": "0.11.0-dev",
-=======
-  "version": "0.10.0",
->>>>>>> e494ed42
   "description": "Astarte dashboard",
   "main": "public/index.html",
   "keywords": [
